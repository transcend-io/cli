--- conflicted
+++ resolved
@@ -2,11 +2,7 @@
   "author": "Transcend Inc.",
   "name": "@transcend-io/cli",
   "description": "Small package containing useful typescript utilities.",
-<<<<<<< HEAD
-  "version": "4.107.1",
-=======
-  "version": "4.109.0",
->>>>>>> 0055ff78
+  "version": "4.109.1",
   "homepage": "https://github.com/transcend-io/cli",
   "repository": {
     "type": "git",
