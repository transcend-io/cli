--- conflicted
+++ resolved
@@ -2,11 +2,7 @@
   "author": "Transcend Inc.",
   "name": "@transcend-io/cli",
   "description": "Small package containing useful typescript utilities.",
-<<<<<<< HEAD
-  "version": "4.8.1",
-=======
-  "version": "4.9.0",
->>>>>>> 5dcf02c3
+  "version": "4.9.1",
   "homepage": "https://github.com/transcend-io/cli",
   "repository": {
     "type": "git",
