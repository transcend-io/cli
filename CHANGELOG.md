--- conflicted
+++ resolved
@@ -4,12 +4,9 @@
 ## Table of Contents
 
 - [Changelog](#changelog)
-<<<<<<< HEAD
   - [[9.0.0] - 2025-08-15](#900---2025-08-15)
-=======
   - [[8.1.0] - 2025-08-18](#810---2025-08-18)
     - [Added](#added)
->>>>>>> f500e378
   - [[8.0.0] - 2025-08-13](#800---2025-08-13)
   - [[7.3.0] - 2025-08-13](#730---2025-08-13)
     - [Added](#added-1)
@@ -38,11 +35,10 @@
 The format is based on [Keep a Changelog](https://keepachangelog.com/en/1.0.0/),
 and this project adheres to [Semantic Versioning](https://semver.org/spec/v2.0.0.html).
 
-<<<<<<< HEAD
 ## [9.0.0] - 2025-08-15
 
 FIXME
-=======
+
 ## [8.1.0] - 2025-08-18
 
 ### Added
@@ -52,7 +48,6 @@
 ```sh
 transcend admin chunk-csv --directory=$DIRECTORY_WITH_RAW_FILES --outputDir=$DIRECTORY_TO_UPLOAD --chunkSizeMB=5 --concurrency=10
 ```
->>>>>>> f500e378
 
 ## [8.0.0] - 2025-08-13
 
