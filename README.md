--- conflicted
+++ resolved
@@ -147,11 +147,8 @@
     - [Authentication](#authentication-34)
     - [Arguments](#arguments-33)
     - [Usage](#usage-34)
-<<<<<<< HEAD
   - [tr-sync-ot](#tr-sync-ot)
-=======
   - [tr-build-xdi-sync-endpoint](#tr-build-xdi-sync-endpoint)
->>>>>>> d84ffa2f
     - [Authentication](#authentication-35)
     - [Arguments](#arguments-34)
     - [Usage](#usage-35)
