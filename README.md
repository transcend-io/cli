--- conflicted
+++ resolved
@@ -1800,17 +1800,12 @@
 
 ```txt
 USAGE
-<<<<<<< HEAD
   transcend consent pull-consent-preferences (--auth value) (--partition value) [--sombraAuth value] [--file value] [--transcendUrl value] [--timestampBefore value] [--timestampAfter value] [--updatedBefore value] [--updatedAfter value] [--identifiers value]... [--concurrency value] [--shouldChunk]
-=======
-  transcend consent pull-consent-preferences (--auth value) (--partition value) [--sombraAuth value] [--file value] [--transcendUrl value] [--timestampBefore value] [--timestampAfter value] [--updatedBefore value] [--updatedAfter value] [--identifiers value]... [--concurrency value]
->>>>>>> 9bd01fda
   transcend consent pull-consent-preferences --help
 
 Uses POST /v1/preferences/{partition}/query with cursor-based pagination. Supports filtering by identifiers, collection timestamps, and system.updatedAt.
 
 FLAGS
-<<<<<<< HEAD
       --auth                          The Transcend API key. Requires scopes: "View Managed Consent Database Admin API"
       --partition                     Partition ID to query in the Preference Store
      [--sombraAuth]                   The Sombra internal key, use for additional authentication when self-hosting Sombra
@@ -1824,20 +1819,6 @@
      [--concurrency]                  Page size / concurrency used when downloading (1–50 per API). Higher = fewer pages.                                                   [default = 50]
      [--shouldChunk/--noShouldChunk]  Whether to download requests in timestamp window chunks.                                                                              [default = true]
   -h  --help                          Print help information and exit
-=======
-      --auth              The Transcend API key. Requires scopes: "View Managed Consent Database Admin API"
-      --partition         Partition ID to query in the Preference Store
-     [--sombraAuth]       The Sombra internal key, use for additional authentication when self-hosting Sombra
-     [--file]             Path to CSV output file                                                                                                               [default = ./preferences.csv]
-     [--transcendUrl]     URL of the Transcend backend. Use https://api.us.transcend.io for US hosting                                                          [default = https://api.transcend.io]
-     [--timestampBefore]  Filter: preferences collected before this time (timestampBefore)
-     [--timestampAfter]   Filter: preferences collected after this time (timestampAfter)
-     [--updatedBefore]    Filter: preferences updated before this time (system.updatedAt)
-     [--updatedAfter]     Filter: preferences updated after this time (system.updatedAt)
-     [--identifiers]...   Filter specific users by identifier(s) as "name:value". If name is omitted, defaults to "email". Multiple values separated by commas. [separator = ,]
-     [--concurrency]      Page size / concurrency used when downloading (1–50 per API). Higher = fewer pages.                                                   [default = 50]
-  -h  --help              Print help information and exit
->>>>>>> 9bd01fda
 ```
 
 #### Examples
@@ -1883,13 +1864,8 @@
 transcend consent pull-consent-preferences \
   --auth="$TRANSCEND_API_KEY" \
   --partition=4d1c5daa-90b7-4d18-aa40-f86a43d2c726 \
-<<<<<<< HEAD
-  --updatedAfter=2024-08-27T00:00:00.000Z \
-  --updatedBefore=2024-08-28T00:00:00.000Z
-=======
   --updatedAfter=2024-08-26T00:00:00.000Z \
   --updatedBefore=2024-08-27T00:00:00.000Z
->>>>>>> 9bd01fda
 ```
 
 **Filter specific users by identifiers (name:value). Default name=email if omitted.**
