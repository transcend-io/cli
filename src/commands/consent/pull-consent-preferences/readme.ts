--- conflicted
+++ resolved
@@ -41,13 +41,8 @@
       flags: {
         auth: '$TRANSCEND_API_KEY',
         partition: '4d1c5daa-90b7-4d18-aa40-f86a43d2c726',
-<<<<<<< HEAD
-        updatedAfter: getExampleDate('08/26/2024 21:21:19'),
-        updatedBefore: getExampleDate('08/27/2024 21:21:19'),
-=======
         updatedAfter: getExampleDate('08/26/2024'),
         updatedBefore: getExampleDate('08/27/2024'),
->>>>>>> 9bd01fda
       },
     },
     {
