--- conflicted
+++ resolved
@@ -81,11 +81,7 @@
     process.exit(1);
   }
 
-<<<<<<< HEAD
-  if (directory && file) {
-=======
   if (!!directory && !!file) {
->>>>>>> 626e6555
     logger.error(
       colors.red(
         'Cannot provide both a directory and a file. Please provide only one.',
@@ -172,10 +168,7 @@
         isSilent: isSilent !== 'false',
         dryRun: dryRun !== 'false',
         attributes: splitCsvToList(attributes),
-<<<<<<< HEAD
         forceTriggerWorkflows: forceTriggerWorkflows !== 'false',
-=======
->>>>>>> 626e6555
       });
     },
     { concurrency: parseInt(concurrency, 10) },
