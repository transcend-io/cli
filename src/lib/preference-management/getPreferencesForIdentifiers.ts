--- conflicted
+++ resolved
@@ -5,31 +5,10 @@
 import { decodeCodec } from '@transcend-io/type-utils';
 import { map } from 'bluebird';
 import { logger } from '../../logger';
-<<<<<<< HEAD
-import { extractErrorMessage, getErrorStatus, splitInHalf } from '../helpers';
-import { RETRYABLE_BATCH_STATUSES } from '../../constants';
-import type { PreferenceUploadProgress } from '../../commands/consent/upload-preferences/upload';
-
-const PreferenceRecordsQueryResponse = t.intersection([
-  t.type({
-    nodes: t.array(PreferenceQueryResponseItem),
-  }),
-  t.partial({
-    /** The base64 encoded(PreferenceStorePaginationKey) cursor for pagination */
-    cursor: t.string,
-  }),
-]);
-
-const MSGS = [
-  'ENOTFOUND',
-  'ETIMEDOUT',
-  '504 Gateway Time-out',
-  'Task timed out after',
-];
-=======
 import { withPreferenceQueryRetry } from './withPreferenceQueryRetry';
 import { ConsentPreferenceResponse } from './types';
->>>>>>> 34ee2f39
+import type { PreferenceUploadProgress } from '../../commands/consent/upload-preferences/upload';
+import { extractErrorMessage, splitInHalf } from '../helpers';
 
 /**
  * Grab the current consent preference values for a list of identifiers
@@ -43,7 +22,6 @@
   {
     identifiers,
     partitionKey,
-    concurrency = 30,
     onProgress,
     logInterval = 10000,
     skipLogging = false,
@@ -60,17 +38,12 @@
     partitionKey: string;
     /** Whether to skip logging */
     skipLogging?: boolean;
-<<<<<<< HEAD
     /** The interval to log upload progress */
     logInterval?: number;
     /** Concurrency for fetching identifiers */
     concurrency?: number;
     /** on progress callback */
     onProgress?: (info: PreferenceUploadProgress) => void;
-=======
-    /** Concurrency for requests (default 40) */
-    concurrency?: number;
->>>>>>> 34ee2f39
   },
 ): Promise<PreferenceQueryResponseItem[]> {
   const results: PreferenceQueryResponseItem[] = [];
@@ -80,7 +53,6 @@
   const t0 = new Date().getTime();
 
   let total = 0;
-<<<<<<< HEAD
   onProgress?.({
     successDelta: 0,
     successTotal: 0,
@@ -131,54 +103,30 @@
       name: string;
     }[],
   ): Promise<PreferenceQueryResponseItem[]> => {
-    let attempts = 0;
-    const maxAttempts = 3;
-
-    // eslint-disable-next-line no-constant-condition
-    while (true) {
-      attempts += 1;
-      try {
-        const rawResult = await sombra
+    const rawResult = await withPreferenceQueryRetry(
+      () =>
+        sombra
           .post(`v1/preferences/${partitionKey}/query`, {
             json: {
-              filter: {
-                identifiers: group,
-              },
+              filter: { identifiers: group },
               limit: group.length,
             },
           })
-          .json();
-
-        const result = decodeCodec(PreferenceRecordsQueryResponse, rawResult);
-        return result.nodes;
-      } catch (err) {
-        const status = getErrorStatus(err);
-        const msg = extractErrorMessage(err);
-
-        // For validation failures, bubble up (caller will split)
-        if (/did not pass validation/i.test(msg)) {
-          throw err; // handled by caller (split path)
-        }
-
-        // If not a known transient or we've exhausted attempts → terminal error
-        const isTransient =
-          MSGS.some((m) => msg.includes(m)) ||
-          // eslint-disable-next-line @typescript-eslint/no-explicit-any
-          RETRYABLE_BATCH_STATUSES.has(status as any);
-        if (!isTransient || attempts >= maxAttempts) {
-          throw new Error(
-            `Received an error from server after ${attempts} attempts: ${msg}`,
+          .json(),
+      {
+        onRetry: (attempt, _err, msg) => {
+          logger.warn(
+            colors.yellow(
+              `[RETRY v1/preferences/${partitionKey}/query] ` +
+                `group size=${group.length} partition=${partitionKey} attempt=${attempt}: ${msg}`,
+            ),
           );
-        }
-
-        logger.warn(
-          colors.yellow(
-            `[RETRYING FAILED REQUEST - Attempt ${attempts}] ` +
-              `Failed to fetch ${group.length} user preferences from partition ${partitionKey}: ${msg}, status: ${status}`,
-          ),
-        );
-      }
-    }
+        },
+      },
+    );
+
+    const result = decodeCodec(ConsentPreferenceResponse, rawResult);
+    return result.nodes;
   };
 
   /**
@@ -244,40 +192,6 @@
       await processGroup(group);
     },
     { concurrency },
-=======
-  await map(
-    groupedIdentifiers,
-    async (group) => {
-      const rawResult = await withPreferenceQueryRetry(
-        () =>
-          sombra
-            .post(`v1/preferences/${partitionKey}/query`, {
-              json: {
-                filter: { identifiers: group },
-                limit: group.length,
-              },
-            })
-            .json(),
-        {
-          onRetry: (attempt, _err, msg) => {
-            logger.warn(
-              colors.yellow(
-                `[RETRY] group size=${group.length} partition=${partitionKey} attempt=${attempt}: ${msg}`,
-              ),
-            );
-          },
-        },
-      );
-
-      const result = decodeCodec(ConsentPreferenceResponse, rawResult);
-      results.push(...result.nodes);
-      total += group.length;
-      progressBar.update(total);
-    },
-    {
-      concurrency,
-    },
->>>>>>> 34ee2f39
   );
 
   const t1 = new Date().getTime();
