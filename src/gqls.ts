import { gql } from 'graphql-request';

export const ENRICHERS = gql`
  query SchemaSyncEnrichers($title: String!) {
    enrichers(filterBy: { text: $title }) {
      nodes {
        id
        title
        inputIdentifier {
          name
        }
        identifiers {
          name
        }
      }
    }
  }
`;

export const IDENTIFIERS = gql`
  query SchemaSyncIdentifiers($first: Int!, $offset: Int!) {
    identifiers(first: $first, offset: $offset) {
      nodes {
        id
        name
      }
    }
  }
`;

export const NEW_IDENTIFIER_TYPES = gql`
  query SchemaSyncNewIdentifierTypes {
    newIdentifierTypes {
      name
    }
  }
`;

export const CREATE_IDENTIFIER = gql`
  mutation SchemaSyncCreateIdentifier($name: String!, $type: IdentifierType!) {
    createIdentifier(input: { name: $name, type: $type }) {
      identifier {
        id
        name
      }
    }
  }
`;

export const CREATE_ENRICHER = gql`
  mutation SchemaSyncCreateEnricher(
    $title: String!
    $description: String!
    $url: String!
    $inputIdentifier: ID!
    $identifiers: [ID!]!
    $actions: [RequestAction!]!
  ) {
    createEnricher(
      input: {
        title: $title
        type: SERVER
        description: $description
        url: $url
        inputIdentifier: $inputIdentifier
        identifiers: $identifiers
        actions: $actions
      }
    ) {
      clientMutationId
    }
  }
`;

export const UPDATE_ENRICHER = gql`
  mutation SchemaSyncUpdateEnricher(
    $id: ID!
    $title: String!
    $description: String!
    $url: String!
    $inputIdentifier: ID!
    $identifiers: [ID!]!
    $actions: [RequestAction!]!
  ) {
    updateEnricher(
      input: {
        id: $id
        title: $title
        description: $description
        url: $url
        inputIdentifier: $inputIdentifier
        identifiers: $identifiers
        actions: $actions
<<<<<<< HEAD
      }
    ) {
      clientMutationId
    }
  }
`;

export const DATA_SILOS = gql`
  query SchemaSyncDataSilos($title: String!) {
    dataSilos(filterBy: { text: $title }) {
      nodes {
        id
        title
      }
    }
  }
`;

export const UPDATE_DATA_SILO = gql`
  mutation SchemaSyncUpdateDataSilo(
    $id: ID!
    $title: String!
    $description: String
    $url: String
    $identifiers: [String!]
    $isLive: Boolean!
  ) {
    updateDataSilo(
      input: {
        id: $id
        title: $title
        description: $description
        url: $url
        identifiers: $identifiers
        isLive: $isLive
      }
    ) {
      clientMutationId
    }
  }
`;

export const CREATE_DATA_SILO = gql`
  mutation SchemaSyncCreateDataSilo(
    $title: String!
    $description: String!
    $url: String
    $identifiers: [String!]
    $isLive: Boolean!
  ) {
    connectDataSilo(
      input: {
        name: "server"
        title: $title
        description: $description
        url: $url
        identifiers: $identifiers
        isLive: $isLive
      }
    ) {
      dataSilo {
        id
        title
=======
>>>>>>> d037c060
      }
    ) {
      clientMutationId
    }
  }
`;<|MERGE_RESOLUTION|>--- conflicted
+++ resolved
@@ -91,7 +91,6 @@
         inputIdentifier: $inputIdentifier
         identifiers: $identifiers
         actions: $actions
-<<<<<<< HEAD
       }
     ) {
       clientMutationId
@@ -155,8 +154,6 @@
       dataSilo {
         id
         title
-=======
->>>>>>> d037c060
       }
     ) {
       clientMutationId
