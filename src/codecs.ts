--- conflicted
+++ resolved
@@ -31,12 +31,9 @@
   LargeLanguageModelClient,
   PromptFilePurpose,
   CodePackageType,
-<<<<<<< HEAD
   ActionItemPriorityOverride,
   ActionItemCode,
-=======
   ScopeName,
->>>>>>> a53bc660
 } from '@transcend-io/privacy-types';
 import {
   InitialViewState,
