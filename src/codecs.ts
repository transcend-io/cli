// eslint-disable-next-line eslint-comments/disable-enable-pair
/* eslint-disable max-lines */
import * as t from 'io-ts';
import { applyEnum, valuesOf } from '@transcend-io/type-utils';
import {
  DataCategoryType,
  ConsentBundleType,
  EnricherType,
  ProcessingPurpose,
  RequestAction,
  RequestActionObjectResolver,
  UspapiOption,
  DataFlowScope,
  PromptAVendorEmailSendType,
  ConsentPrecedenceOption,
  IsoCountryCode,
  BrowserTimeZone,
  IsoCountrySubdivisionCode,
  ConsentTrackerStatus,
  AttributeKeyType,
  PromptAVendorEmailCompletionLinkType,
  RegionsOperator,
  UnknownRequestPolicy,
  TelemetryPartitionStrategy,
  SignedIabAgreementOption,
  RegionDetectionMethod,
  PreflightRequestStatus,
  AttributeSupportedResourceType,
  ConfidenceLabel,
  SubDataPointDataSubCategoryGuessStatus,
<<<<<<< HEAD
  LargeLanguageModelClient,
  PromptFilePurpose,
=======
  CodePackageType,
>>>>>>> cc2ea149
} from '@transcend-io/privacy-types';
import {
  InitialViewState,
  BrowserLanguage,
  OnConsentExpiry,
} from '@transcend-io/airgap.js-types';
import { buildEnabledRouteType } from './helpers/buildEnabledRouteType';
import { buildAIIntegrationType } from './helpers/buildAIIntegrationType';
import { OpenAIRouteName, PathfinderPolicyName } from './enums';

/**
 * Input to define email templates that can be used to communicate to end-users
 * about the status of their requests
 *
 * @see https://docs.transcend.io/docs/privacy-requests/configuring-requests/email-templates
 */
export const TemplateInput = t.type({
  /** The title of the template */
  title: t.string,
});

/** Type override */
export type TemplateInput = t.TypeOf<typeof TemplateInput>;

export const WebhookHeader = t.intersection([
  t.type({
    /** The name of the header to set. */
    name: t.string,
    /** The value of the header. */
    value: t.string,
  }),
  t.partial({
    /** The header contains a secret */
    isSecret: t.boolean,
  }),
]);

/** Type override */
export type WebhookHeader = t.TypeOf<typeof WebhookHeader>;
/**
 * Input to define API keys that may be shared across data silos
 * in the data map. When creating new data silos through the yaml
 * cli, it is possible to specify which API key should be associated
 * with the newly created data silo.
 *
 * @see https://docs.transcend.io/docs/authentication
 */
export const ApiKeyInput = t.type({
  /** The display title of the enricher */
  title: t.string,
});

/** Type override */
export type ApiKeyInput = t.TypeOf<typeof ApiKeyInput>;

/**
 * Input to define an enricher
 *
 * Define enricher or pre-flight check webhooks that will be executed
 * prior to privacy request workflows. Some examples may include:
 *  - identity enrichment: look up additional identifiers for that user.
 *                         i.e. map an email address to a user ID
 *  - fraud check: auto-cancel requests if the user is flagged for fraudulent behavior
 *  - customer check: auto-cancel request for some custom business criteria
 *
 * @see https://docs.transcend.io/docs/identity-enrichment
 */
export const EnricherInput = t.intersection([
  t.type({
    /** The display title of the enricher */
    title: t.string,

    /**
     * The names of the identifiers that can be resolved by this enricher.
     * i.e. email -> [userId, phone, advertisingId]
     */
    'output-identifiers': t.array(t.string),
  }),
  t.partial({
    /** Internal description for why the enricher is needed */
    description: t.string,
    /** The URL of the enricher */
    url: t.string,
    /** The type of enricher */
    type: valuesOf(EnricherType),
    /**
     * The name of the identifier that will be the input to this enricher.
     * Whenever a privacy request contains this identifier, the webhook will
     * be called with the value of that identifier as input
     */
    'input-identifier': t.string,
    /**
     * A regular expression that can be used to match on for cancelation
     */
    testRegex: t.string,
    /**
     * For looker integration - the title of the looker query to run
     */
    lookerQueryTitle: t.string,
    /**
     * The duration (in ms) that the enricher should take to execute.
     */
    expirationDuration: t.number,
    /**
     * The status that the enricher should transfer to when condition is met.
     */
    transitionRequestStatus: valuesOf(PreflightRequestStatus),
    /**
     * For twilio integration - the phone numbers that can be used to send text codes
     */
    phoneNumbers: t.array(t.string),
    /** The list of regions that should trigger the preflight check */
    regionList: t.array(
      valuesOf({ ...IsoCountryCode, ...IsoCountrySubdivisionCode }),
    ),
    /**
     * Specify which data subjects the enricher should run for
     */
    'data-subjects': t.array(t.string),
    /** Headers to include in the webhook */
    headers: t.array(WebhookHeader),
    /** The privacy actions that the enricher should run against */
    'privacy-actions': t.array(valuesOf(RequestAction)),
  }),
]);

/** Type override */
export type EnricherInput = t.TypeOf<typeof EnricherInput>;

/**
 * The processing purpose for a field
 */
export const ProcessingPurposePreviewInput = t.type({
  /** The parent purpose */
  purpose: valuesOf(ProcessingPurpose),
  /** User-defined name for this processing purpose sub category */
  name: t.string,
});

/** Type override */
export type ProcessingPurposePreviewInput = t.TypeOf<
  typeof ProcessingPurposePreviewInput
>;

/**
 * The data category for a field
 */
export const DataCategoryPreviewInput = t.intersection([
  t.type({
    /** The parent category */
    category: valuesOf(DataCategoryType),
  }),
  t.partial({
    /** User-defined name for this sub category */
    name: t.string,
  }),
]);

/** Type override */
export type DataCategoryPreviewInput = t.TypeOf<
  typeof DataCategoryPreviewInput
>;

/**
 * A guessed data category from the content classifier
 */
export const DataCategoryGuessInput = t.type({
  /** The parent category */
  category: DataCategoryPreviewInput,
  /** Status of guess */
  status: valuesOf(SubDataPointDataSubCategoryGuessStatus),
  /** Confidence label */
  confidenceLabel: valuesOf(ConfidenceLabel),
  /** Confidence level of guess */
  confidence: t.number,
  /** classifier version that produced the guess */
  classifierVersion: t.number,
});

/** Type override */
export type DataCategoryGuessInput = t.TypeOf<typeof DataCategoryGuessInput>;

export const AttributeValueInput = t.intersection([
  t.type({
    /** Name of attribute value */
    name: t.string,
  }),
  t.partial({
    /** Description */
    description: t.string,
    /** Color */
    color: t.string,
  }),
]);

/** Type override */
export type AttributeValueInput = t.TypeOf<typeof AttributeValueInput>;

export const AttributeInput = t.intersection([
  t.type({
    /** Name of attribute */
    name: t.string,
    /** Type of attribute */
    type: valuesOf(AttributeKeyType),
  }),
  t.partial({
    /** Description of attribute */
    description: t.string,
    /** Resource types that the attribute is enabled on */
    resources: t.array(valuesOf(AttributeSupportedResourceType)),
    /** Values of attribute */
    values: t.array(AttributeValueInput),
  }),
]);

/** Type override */
export type AttributeInput = t.TypeOf<typeof AttributeInput>;

export const AttributePreview = t.type({
  /** Attribute key */
  key: t.string,
  /** Attribute values */
  values: t.array(t.string),
});

/** Type override */
export type AttributePreview = t.TypeOf<typeof AttributePreview>;

/**
 * Agent type definition.
 */
export const AgentInput = t.intersection([
  t.type({
    /** The name of the agent. */
    name: t.string,
    /** Whether the agent has code interpreter enabled */
    codeInterpreterEnabled: t.boolean,
    /** Whether the agent has retrieval enabled */
    retrievalEnabled: t.boolean,
    /** The title of the prompt that the agent is based on */
    prompt: t.string,
    /** Large language model powering the agent */
    'large-language-model': t.type({
      /** Name of the model */
      name: t.string,
      /** Client of the model */
      client: valuesOf(LargeLanguageModelClient),
    }),
  }),
  t.partial({
    /** The description of the agent. */
    description: t.string,
    /**
     * The email addresses of the employees within your company that are the go-to individuals
     * for managing this agent
     */
    owners: t.array(t.string),
    /**
     * The names of teams within your Transcend instance that should be responsible
     * for managing this agent
     *
     * @see https://docs.transcend.io/docs/security/access-control#teams
     * for more information about how to create and manage teams
     */
    teams: t.array(t.string),
    /**
     * The names of the functions that the agent has access to
     */
    'agent-functions': t.array(t.string),
    /**
     * The names of the files that the agent has access to for retrieval
     */
    'agent-files': t.array(t.string),
  }),
]);

/**
 * Type override
 */
export type AgentInput = t.TypeOf<typeof AgentInput>;

/**
 * AgentFunction type definition.
 */
export const AgentFunctionInput = t.type({
  /** Name of the agentFunction */
  name: t.string,
  /** Description of the agentFunction */
  description: t.string,
  /** The JSON schema */
  parameters: t.string,
});

/**
 * Type override
 */
export type AgentFunctionInput = t.TypeOf<typeof AgentFunctionInput>;

/**
 * AgentFile type definition.
 */
export const AgentFileInput = t.intersection([
  t.type({
    /** Name of the agentFile */
    name: t.string,
    /** File ID */
    fileId: t.string,
    /** File size */
    size: t.number,
    /** File purpose */
    purpose: valuesOf(PromptFilePurpose),
  }),
  t.partial({
    /** Description of the agentFile */
    description: t.string,
  }),
]);

/**
 * Type override
 */
export type AgentFileInput = t.TypeOf<typeof AgentFileInput>;

/**
 * Vendor type definition.
 */
export const VendorInput = t.intersection([
  t.type({
    /** Title of vendor */
    title: t.string,
  }),
  t.partial({
    /** Description of vendor */
    description: t.string,
    /** DPA link */
    dataProcessingAgreementLink: t.string,
    /** Contract email */
    contactName: t.string,
    /** Contract phone */
    contactPhone: t.string,
    /** Address */
    address: t.string,
    /** Headquarters country */
    headquarterCountry: valuesOf(IsoCountryCode),
    /** Headquarters subdivision */
    headquarterSubDivision: valuesOf(IsoCountrySubdivisionCode),
    /** Website URL */
    websiteUrl: t.string,
    /** Business entity */
    businessEntity: t.string,
    /**
     * The email addresses of the employees within your company that are the go-to individuals
     * for managing this vendor
     */
    owners: t.array(t.string),
    /**
     * The names of teams within your Transcend instance that should be responsible
     * for managing this vendor
     *
     * @see https://docs.transcend.io/docs/security/access-control#teams
     * for more information about how to create and manage teams
     */
    teams: t.array(t.string),
    /**
     * Attribute value and its corresponding attribute key
     */
    attributes: t.array(AttributePreview),
  }),
]);

/**
 * Type override
 */
export type VendorInput = t.TypeOf<typeof VendorInput>;

/**
 * DataCategory type definition.
 */
export const DataCategoryInput = t.intersection([
  t.type({
    /** Name of data category */
    name: t.string,
    /** Type of data category */
    category: valuesOf(DataCategoryType),
  }),
  t.partial({
    /** Description of data category */
    description: t.string,
    /** Regex for data category */
    regex: t.string,
    /**
     * The email addresses of the employees within your company that are the go-to individuals
     * for managing this data category
     */
    owners: t.array(t.string),
    /**
     * The names of teams within your Transcend instance that should be responsible
     * for managing this data category.
     *
     * @see https://docs.transcend.io/docs/security/access-control#teams
     * for more information about how to create and manage teams
     */
    teams: t.array(t.string),
    /**
     * Attribute value and its corresponding attribute key
     */
    attributes: t.array(AttributePreview),
  }),
]);

/**
 * Type override
 */
export type DataCategoryInput = t.TypeOf<typeof DataCategoryInput>;

/**
 * ProcessingPurpose type definition.
 */
export const ProcessingPurposeInput = t.intersection([
  t.type({
    /** Name of processing purpose */
    name: t.string,
    /** Type of processing purpose */
    purpose: valuesOf(ProcessingPurpose),
  }),
  t.partial({
    /** Description of processing purpose */
    description: t.string,
    /**
     * The email addresses of the employees within your company that are the go-to individuals
     * for managing this processing purpose
     */
    owners: t.array(t.string),
    /**
     * The names of teams within your Transcend instance that should be responsible
     * for managing this processing purpose.
     *
     * @see https://docs.transcend.io/docs/security/access-control#teams
     * for more information about how to create and manage teams
     */
    teams: t.array(t.string),
    /**
     * Attribute value and its corresponding attribute key
     */
    attributes: t.array(AttributePreview),
  }),
]);

/**
 * Type override
 */
export type ProcessingPurposeInput = t.TypeOf<typeof ProcessingPurposeInput>;

/**
 * AssessmentTemplate type definition.
 */
export const AssessmentTemplateInput = t.intersection([
  t.type({
    /** The title of the assessment template. */
    title: t.string,
    /** The content of the assessment template. */
    content: t.string,
  }),
  t.partial({
    /** Attribute keys related to the assessment template. */
    attributeKeys: t.array(t.string),
  }),
]);

/**
 * Type override
 */
export type AssessmentTemplateInput = t.TypeOf<typeof AssessmentTemplateInput>;

/**
 * Assessment type definition.
 */
export const AssessmentInput = t.type({
  /** The title of the assessment template. */
  title: t.string,
  /** The content of the assessment template. */
  content: t.string,
  /** Title of the assessment template */
  'assessment-template': t.string,
});

/**
 * Type override
 */
export type AssessmentInput = t.TypeOf<typeof AssessmentInput>;

/**
 * Prompt definition inputs
 */
export const PromptInput = t.type({
  /** The title of the prompt. */
  title: t.string,
  /** The content of the prompt. */
  content: t.string,
});

/**
 * Type override
 */
export type PromptInput = t.TypeOf<typeof PromptInput>;

/**
 * Prompt partial definition inputs
 */
export const PromptPartialInput = t.type({
  /** The title of the prompt partial. */
  title: t.string,
  /** The content of the prompt partial. */
  content: t.string,
});

/**
 * Type override
 */
export type PromptPartialInput = t.TypeOf<typeof PromptPartialInput>;

/**
 * Prompt partial definition inputs
 */
export const PromptGroupInput = t.type({
  /** The title of the prompt group. */
  title: t.string,
  /** The description of the prompt group. */
  description: t.string,
  /** The titles of the prompts included. */
  prompts: t.array(t.string),
});

/**
 * Type override
 */
export type PromptGroupInput = t.TypeOf<typeof PromptGroupInput>;

/**
 * Annotate specific fields within a datapoint. These are often database table columns.
 * Fields can also be a JSON object or separate file.
 */
export const FieldInput = t.intersection([
  t.type({
    /** The unique key of the field. When a database, this is the column name. */
    key: t.string,
  }),
  t.partial({
    /** The display title of the field */
    title: t.string,
    /** Description of the field */
    description: t.union([t.string, t.null]),
    /**
     * What is the purpose of processing for this datapoint/table?
     *
     * @see https://github.com/transcend-io/privacy-types/blob/main/src/objects.ts
     */
    purposes: t.array(ProcessingPurposePreviewInput),
    /**
     * The category of personal data for this datapoint
     *
     * @see https://github.com/transcend-io/privacy-types/blob/main/src/objects.ts
     */
    categories: t.array(DataCategoryPreviewInput),
    /**
     * The category of personal data that have been guessed by the classifier this datapoint
     *
     * @see https://github.com/transcend-io/privacy-types/blob/main/src/objects.ts
     */
    'guessed-categories': t.array(DataCategoryGuessInput),
    /**
     * When true, this subdatapoint should be revealed in a data access request.
     * When false, this field should be redacted
     */
    'access-request-visibility-enabled': t.boolean,
    /**
     * When true, this subdatapoint should be redacted during an erasure request.
     * There normally is a choice of enabling hard deletion or redaction at the
     * datapoint level, but if redaction is enabled, this column can be used
     * to define which fields should be redacted.
     */
    'erasure-request-redaction-enabled': t.boolean,
    /** Attributes tagged to subdatapoint */
    attributes: t.array(AttributePreview),
  }),
]);

/** Type override */
export type FieldInput = t.TypeOf<typeof FieldInput>;

/**
 * Datapoints are the different types of data models that existing within your data silo.
 * If the data silo is a database, these would be your tables.
 * Note: These are currently called "datapoints" in the Transcend UI and documentation.
 *
 * @see https://docs.transcend.io/docs/the-data-map#datapoints
 */
export const DatapointInput = t.intersection([
  t.type({
    /** The unique key of the datapoint. For a database, this is the table name. */
    key: t.string,
  }),
  t.partial({
    /**
     * Usually only relevant for databases,
     * this field should include any schema information for a given datapoint.
     *
     * Examples:
     * - In postgres, it's possible to have multiple tables with the same name under
     * different schemas. e.g., "public", "test". So here you'd specify ["public"] or ["test"]
     * - In Snowflake, it's possible to have different databases with different schemas,
     * so you can specify ["ANALYTICS", "public"] to indicate that the datapoint belongs to
     * the "public" schema of the "ANALYTICS" database.
     */
    path: t.array(t.string),
    /** The display title of the enricher */
    title: t.string,
    /** Internal description for why the enricher is needed */
    description: t.string,
    /**
     * Configure the category of data that this datapoint should be grouped by in a data access request.
     *
     * @see https://docs.transcend.io/docs/privacy-requests/connecting-data-silos/saas-tools#configuring-an-integration
     */
    'data-collection-tag': t.string,
    /**
     * The SQL queries that should be run for that datapoint in a privacy request.
     *
     * @see https://github.com/transcend-io/privacy-types/blob/main/src/actions.ts
     */
    'privacy-action-queries': t.partial(
      applyEnum(RequestActionObjectResolver, () => t.string),
    ),
    /**
     * The types of privacy actions that this datapoint can implement
     *
     * @see https://github.com/transcend-io/privacy-types/blob/main/src/actions.ts
     */
    'privacy-actions': t.array(valuesOf(RequestActionObjectResolver)),
    /**
     * Provide field-level metadata for this datapoint.
     * This is often the column metadata
     */
    fields: t.array(FieldInput),
    /**
     * The email addresses of the employees within your company that are the go-to individuals
     * for managing this datapoint
     */
    owners: t.array(t.string),
    /**
     * The names of teams within your Transcend instance that should be responsible
     * for managing this datapoint
     *
     * @see https://docs.transcend.io/docs/security/access-control#teams
     * for more information about how to create and manage teams
     */
    teams: t.array(t.string),
  }),
]);

/** Type override */
export type DatapointInput = t.TypeOf<typeof DatapointInput>;

export const PromptAVendorEmailSettings = t.partial({
  /** The email address of the user to notify when a promptAPerson integration */
  'notify-email-address': t.string,
  /**
   * The frequency with which we should be sending emails for this data silo, in milliseconds.
   */
  'send-frequency': t.number,
  /**
   * The type of emails to send for this data silo, i.e. send an email for each DSR, across all open DSRs,
   * or per profile in a DSR.
   */
  'send-type': valuesOf(PromptAVendorEmailSendType),
  /**
   * Indicates whether prompt-a-vendor emails should include a list of identifiers
   * in addition to a link to the bulk processing UI.
   */
  'include-identifiers-attachment': t.boolean,
  /**
   * Indicates what kind of link to generate as part of the emails sent out for this Prompt-a-Vendor silo.
   */
  'completion-link-type': valuesOf(PromptAVendorEmailCompletionLinkType),
  /**
   * The frequency with which we should retry sending emails for this data silo, in milliseconds.
   * Needs to be a string because the number can be larger than the MAX_INT
   */
  'manual-work-retry-frequency': t.string,
});

/** Type override */
export type PromptAVendorEmailSettings = t.TypeOf<
  typeof PromptAVendorEmailSettings
>;

/**
 * Input to define a business entity
 *
 * @see https://app.transcend.io/data-map/data-inventory/business-entities
 */
export const BusinessEntityInput = t.intersection([
  t.type({
    /** The title of the business entity */
    title: t.string,
  }),
  t.partial({
    /** Description of the business entity */
    description: t.string,
    /** Address of the business entity */
    address: t.string,
    /** Country of headquarters */
    headquarterCountry: valuesOf(IsoCountryCode),
    /** Subdivision of headquarters */
    headquarterSubDivision: valuesOf(IsoCountrySubdivisionCode),
    /** Data protection officer name for the business entity */
    dataProtectionOfficerName: t.string,
    /** Data protection officer email for the business entity */
    dataProtectionOfficerEmail: t.string,
    /**
     * Attribute value and its corresponding attribute key
     */
    attributes: t.array(AttributePreview),
  }),
]);

/** Type override */
export type BusinessEntityInput = t.TypeOf<typeof BusinessEntityInput>;

/**
 * Software development kit inputs
 *
 * @see https://app.transcend.io/code-scanning/sdks
 */
export const SoftwareDevelopmentKitInput = t.intersection([
  t.type({
    /** Title of software development kit */
    name: t.string,
    /** Code package type */
    codePackageType: valuesOf(CodePackageType),
  }),
  t.partial({
    /** Description of the SDK */
    description: t.string,
    /** Github repository */
    repositoryUrl: t.string,
    /** Integration name */
    catalogIntegrationName: t.string,
    /** Doc links */
    documentationLinks: t.array(t.string),
    /** Emails of owners */
    ownerEmails: t.array(t.string),
    /** Team names */
    teamNames: t.array(t.string),
  }),
]);

/** Type override */
export type SoftwareDevelopmentKitInput = t.TypeOf<
  typeof SoftwareDevelopmentKitInput
>;

/**
 * SDK defined for a code package
 */
export const CodePackageSdk = t.intersection([
  t.type({
    /** Name of SDK */
    name: t.string,
  }),
  t.partial({
    /** Version of SDK */
    version: t.string,
    /** Indicate if dependency is a dev dependency */
    isDevDependency: t.boolean,
  }),
]);

/** Type override */
export type CodePackageSdk = t.TypeOf<typeof CodePackageSdk>;

/**
 * Input to define a code package
 *
 * @see https://app.transcend.io/code-scanning/code-packages
 */
export const CodePackageInput = t.intersection([
  t.type({
    /** The name of the package */
    name: t.string,
    /** Type of code package */
    type: valuesOf(CodePackageType),
    /** Relative path to code package within the repository */
    relativePath: t.string,
    /** Name of repository that the code packages are being uploaded to */
    repositoryName: t.string,
  }),
  t.partial({
    /** Description of the code package */
    description: t.string,
    /** Software development kits in the repository */
    softwareDevelopmentKits: t.array(CodePackageSdk),
    /** Names of the teams that manage the code package */
    teamNames: t.array(t.string),
    /** Names of the owner emails that manage the code package */
    ownerEmails: t.array(t.string),
  }),
]);

/** Type override */
export type CodePackageInput = t.TypeOf<typeof CodePackageInput>;

/**
 * Input to define a repository
 *
 * @see https://app.transcend.io/code-scanning/repositories
 */
export const RepositoryInput = t.intersection([
  t.type({
    /** The name of the repo */
    name: t.string,
    /** URL of repository */
    url: t.string,
  }),
  t.partial({
    /** Description of the repository */
    description: t.string,
    /** Names of the teams that manage the repository */
    teamNames: t.array(t.string),
    /** Names of the owner emails that manage the repository */
    ownerEmails: t.array(t.string),
  }),
]);

/** Type override */
export type RepositoryInput = t.TypeOf<typeof RepositoryInput>;

/**
 * Input to define a data subject
 *
 * @see https://app.transcend.io/privacy-requests/settings
 */
export const DataSubjectInput = t.intersection([
  t.type({
    /** The type of the data subject */
    type: t.string,
  }),
  t.partial({
    /** Whether the data subject is active on the Privacy Center & DSR API */
    active: t.boolean,
    /** The title of the data subject */
    title: t.string,
    /** Whether or not to default new requests made in the admin dashboard to silent mode */
    adminDashboardDefaultSilentMode: t.boolean,
    /** Enabled request actions for the data subject */
    actions: t.array(valuesOf(RequestAction)),
  }),
]);

/** Type override */
export type DataSubjectInput = t.TypeOf<typeof DataSubjectInput>;

/**
 * Input to define an action
 *
 * @see https://app.transcend.io/privacy-requests/settings
 */
export const ActionInput = t.intersection([
  t.type({
    /** The type of the data subject */
    type: valuesOf(RequestAction),
  }),
  t.partial({
    /** Whether or not to skip deletion phase when no data is found */
    skipSecondaryIfNoFiles: t.boolean,
    /** Whether to skip the downloadable step */
    skipDownloadableStep: t.boolean,
    /** Whether the request action requires review */
    requiresReview: t.boolean,
    /** The wait period for the action */
    waitingPeriod: t.number,
    /** The method in which the data subject's region is detected */
    regionDetectionMethod: valuesOf(RegionDetectionMethod),
    /** The list of regions to show in the form */
    regionList: t.array(
      valuesOf({ ...IsoCountryCode, ...IsoCountrySubdivisionCode }),
    ),
    /** The list of regions NOT to show in the form */
    regionBlockList: t.array(
      valuesOf({ ...IsoCountryCode, ...IsoCountrySubdivisionCode }),
    ),
  }),
]);

/** Type override */
export type ActionInput = t.TypeOf<typeof ActionInput>;

/**
 * Input to define an identifier
 *
 * @see https://app.transcend.io/privacy-requests/identifiers
 */
export const IdentifierInput = t.intersection([
  t.type({
    /** The name of the identifier */
    name: t.string,
    /** The type of the identifier */
    type: t.string,
  }),
  t.partial({
    /** Regular expression to verify the identifier */
    regex: t.string,
    /** The fixed set of options that an identifier can take on */
    selectOptions: t.array(t.string),
    /** Whether or not the identifier is shown in the privacy center form */
    privacyCenterVisibility: t.array(valuesOf(RequestAction)),
    /** The set of data subjects that this identifier is enabled for */
    dataSubjects: t.array(t.string),
    /** When true, the identifier is a required field on the privacy center form */
    isRequiredInForm: t.boolean,
    /** Placeholder message for identifier */
    placeholder: t.string,
    /** Display title for identifier */
    displayTitle: t.string,
    /** Display description for identifier */
    displayDescription: t.string,
  }),
]);

/** Type override */
export type IdentifierInput = t.TypeOf<typeof IdentifierInput>;

/**
 * Input to define a data flow
 *
 * @see https://app.transcend.io/consent-manager/data-flows/approved
 */
export const DataFlowInput = t.intersection([
  t.type({
    /** Value of data flow */
    value: t.string,
    /** Type of data flow */
    type: valuesOf(DataFlowScope),
  }),
  t.partial({
    /** Description of data flow */
    description: t.string,
    /** The tracking purposes that are required to be opted in for this data flow */
    trackingPurposes: t.array(t.string),
    /**
     * Name of the consent service attached
     */
    service: t.string,
    /**
     * Status of the tracker (approved vs triage)
     */
    status: valuesOf(ConsentTrackerStatus),
    /**
     * The email addresses of the employees within your company that are the go-to individuals
     * for managing this data silo
     */
    owners: t.array(t.string),
    /**
     * The names of teams within your Transcend instance that should be responsible
     * for managing this data silo.
     *
     * @see https://docs.transcend.io/docs/security/access-control#teams
     * for more information about how to create and manage teams
     */
    teams: t.array(t.string),
    /**
     * Attribute value and its corresponding attribute key
     */
    attributes: t.array(AttributePreview),
  }),
]);

/** Type override */
export type DataFlowInput = t.TypeOf<typeof DataFlowInput>;

export const CookieInput = t.intersection([
  t.type({
    /** Name of data flow */
    name: t.string,
  }),
  t.partial({
    /** Whether or not the cookie is a regular expression */
    isRegex: t.boolean,
    /** Description of data flow */
    description: t.string,
    /** The tracking purposes that are required to be opted in for this data flow */
    trackingPurposes: t.array(t.string),
    /**
     * Name of the consent service attached
     */
    service: t.string,
    /**
     * Status of the tracker (approved vs triage)
     */
    status: valuesOf(ConsentTrackerStatus),
    /**
     * The email addresses of the employees within your company that are the go-to individuals
     * for managing this data silo
     */
    owners: t.array(t.string),
    /**
     * The names of teams within your Transcend instance that should be responsible
     * for managing this data silo.
     *
     * @see https://docs.transcend.io/docs/security/access-control#teams
     * for more information about how to create and manage teams
     */
    teams: t.array(t.string),
    /**
     * Attribute value and its corresponding attribute key
     */
    attributes: t.array(AttributePreview),
  }),
]);

/** Type override */
export type CookieInput = t.TypeOf<typeof CookieInput>;

export const ConsentManageExperienceInput = t.intersection([
  t.type({
    /** Name of experience */
    name: t.string,
  }),
  t.partial({
    /** Name of experience */
    displayName: t.string,
    /** Region that define this regional experience */
    regions: t.array(
      t.partial({
        countrySubDivision: valuesOf(IsoCountrySubdivisionCode),
        country: valuesOf(IsoCountryCode),
      }),
    ),
    /** How to handle consent expiry */
    onConsentExpiry: valuesOf(OnConsentExpiry),
    /** Consent expiration lever */
    consentExpiry: t.number,
    /** In vs not in operator */
    operator: valuesOf(RegionsOperator),
    /** Priority of experience */
    displayPriority: t.number,
    /** View state to prompt when auto prompting is enabled */
    viewState: valuesOf(InitialViewState),
    /** Purposes that can be opted out of in a particular experience */
    purposes: t.array(
      t.type({
        /** Name of purpose */
        name: t.string,
      }),
    ),
    /** Purposes that are opted out by default in a particular experience */
    optedOutPurposes: t.array(
      t.type({
        /** Name of purpose */
        name: t.string,
      }),
    ),
    /**
     * Browser languages that define this regional experience
     */
    browserLanguages: t.array(valuesOf(BrowserLanguage)),
    /** Browser time zones that define this regional experience */
    browserTimeZones: t.array(valuesOf(BrowserTimeZone)),
  }),
]);

/** Type override */
export type ConsentManageExperienceInput = t.TypeOf<
  typeof ConsentManageExperienceInput
>;

export const ConsentManagerInput = t.partial({
  /** Airgap version */
  version: t.string,
  /** The consent manager domains in the instance */
  bundleUrls: t.record(valuesOf(ConsentBundleType), t.string),
  /** The consent manager domains in the instance */
  domains: t.array(t.string),
  /** Key used to partition consent records */
  partition: t.string,
  /** Precedence of signals vs user input */
  consentPrecedence: valuesOf(ConsentPrecedenceOption),
  /** The consent manager unknown request policy */
  unknownRequestPolicy: valuesOf(UnknownRequestPolicy),
  /** The consent manager unknown cookie policy */
  unknownCookiePolicy: valuesOf(UnknownRequestPolicy),
  /** The XDI sync endpoint for this airgap bundle */
  syncEndpoint: t.string,
  /** The telemetry partitioning strategy */
  telemetryPartitioning: valuesOf(TelemetryPartitionStrategy),
  /** Whether the site owner has signed the IAB agreement */
  signedIabAgreement: valuesOf(SignedIabAgreementOption),
  /** Whether or not to use the US Privacy API */
  uspapi: valuesOf(UspapiOption),
  /** Regional experience configurations */
  experiences: t.array(ConsentManageExperienceInput),
  /** Theme config */
  theme: t.partial({
    /** Primary color */
    primaryColor: t.string,
    /** Font color */
    fontColor: t.string,
    /** Privacy policy URL */
    privacyPolicy: t.string,
    /** Auto-prompt setting */
    prompt: t.number,
  }),
  // TODO: https://transcend.height.app/T-23919 - reconsider simpler yml shape
  /** The Shared XDI host sync groups config (JSON) for this airgap bundle */
  syncGroups: t.string,
});

/** Type override */
export type ConsentManagerInput = t.TypeOf<typeof ConsentManagerInput>;

/**
 * Input to define a data silo
 *
 * Define the data silos in your data map. A data silo can be a database,
 * or a web service that may use a collection of different data stores under the hood.
 *
 * @see https://docs.transcend.io/docs/the-data-map#data-silos
 */
export const DataSiloInput = t.intersection([
  t.type({
    /** The display title of the data silo */
    title: t.string,
    /**
     * The type of integration. Common internal system types:
     * server | database | cron  | promptAPerson
     */
    integrationName: t.string,
  }),
  t.partial({
    /** For prompt a person or database integrations, the underlying integration name */
    'outer-type': t.string,
    /** A description for that data silo */
    description: t.string,
    /** The webhook URL to notify for data privacy requests */
    url: t.string,
    /** The title of the API key that will be used to respond to privacy requests */
    'api-key-title': t.string,
    /** Custom headers to include in outbound webhook */
    headers: t.array(WebhookHeader),
    /**
     * Specify which data subjects may have personally-identifiable-information (PII) within this system
     * This field can be omitted, and the default assumption will be that the system may potentially
     * contain PII for any potential data subject type.
     */
    'data-subjects': t.array(t.string),
    /**
     * When this data silo implements a privacy request, these are the identifiers
     * that should be looked up within this system.
     */
    'identity-keys': t.array(t.string),
    /**
     * When a data erasure request is being performed, this data silo should not be deleted from
     * until all of the following data silos were deleted first. This list can contain other internal
     * systems defined in this file, as well as any of the SaaS tools connected in your Transcend instance.
     */
    'deletion-dependencies': t.array(t.string),
    /**
     * The email addresses of the employees within your company that are the go-to individuals
     * for managing this data silo
     */
    owners: t.array(t.string),
    /**
     * The names of teams within your Transcend instance that should be responsible
     * for managing this data silo.
     *
     * @see https://docs.transcend.io/docs/security/access-control#teams
     * for more information about how to create and manage teams
     */
    teams: t.array(t.string),
    /**
     * Specify this flag if the data silo is under development and should not be included
     * in production privacy request workflows. Will still sync metadata to app.transcend.io.
     */
    disabled: t.boolean,
    /**
     * Datapoints defined within this data silo, see comment of `DatapointInput`
     * for further details.
     */
    datapoints: t.array(DatapointInput),
    /**
     * Configure email notification settings for privacy requests
     */
    'email-settings': PromptAVendorEmailSettings,
    /** Country of data silo hosting */
    country: valuesOf(IsoCountryCode),
    /** Sub-division of data silo hosting */
    countrySubDivision: valuesOf(IsoCountrySubdivisionCode),
    /**
     * Attribute value and its corresponding attribute key
     */
    attributes: t.array(AttributePreview),
  }),
]);

/** Type override */
export type DataSiloInput = t.TypeOf<typeof DataSiloInput>;

export const TranscendInput = t.partial({
  /**
   * API key definitions
   */
  'api-keys': t.array(ApiKeyInput),
  /**
   * Email template definitions
   */
  templates: t.array(TemplateInput),
  /**
   * Enricher definitions
   */
  enrichers: t.array(EnricherInput),
  /**
   * Attribute definitions
   */
  attributes: t.array(AttributeInput),
  /**
   * Business entity definitions
   */
  'business-entities': t.array(BusinessEntityInput),
  /**
   * Vendor definitions
   */
  vendors: t.array(VendorInput),
  /**
   * Data categories definitions
   */
  'data-categories': t.array(DataCategoryInput),
  /**
   * Vendor definitions
   */
  'processing-purposes': t.array(ProcessingPurposeInput),
  /**
   * Data subject definitions
   */
  'data-subjects': t.array(DataSubjectInput),
  /**
   * Action definitions
   */
  actions: t.array(ActionInput),
  /**
   * Identifier definitions
   */
  identifiers: t.array(IdentifierInput),
  /**
   * Data silo definitions
   */
  'data-silos': t.array(DataSiloInput),
  /**
   * Data flow definitions
   */
  'data-flows': t.array(DataFlowInput),
  /**
   * Cookie definitions
   */
  cookies: t.array(CookieInput),
  /**
   * Consent manager definition
   */
  'consent-manager': ConsentManagerInput,
  /**
   * Assessment template definitions
   */
  'assessment-templates': t.array(AssessmentTemplateInput),
  /**
   * Assessment definitions
   */
  assessments: t.array(AssessmentInput),
  /**
   * Prompt definitions
   */
  prompts: t.array(PromptInput),
  /**
   * Prompt partial definitions
   */
  'prompt-partials': t.array(PromptPartialInput),
  /**
   * Prompt group definitions
   */
  'prompt-groups': t.array(PromptGroupInput),
  /**
   * Agent definitions
   */
  agents: t.array(AgentInput),
  /**
   * Agent function definitions
   */
  'agent-functions': t.array(AgentFunctionInput),
  /**
   * Agent file definitions
   */
  'agent-files': t.array(AgentFileInput),
});

/** Type override */
export type TranscendInput = t.TypeOf<typeof TranscendInput>;

/**
 * The output of `tr-generate-api-keys` that can be provided to `tr-push`
 */
export const StoredApiKey = t.type({
  /** Name of instance */
  organizationName: t.string,
  /** API key */
  apiKey: t.string,
  /** Organization ID API key is for */
  organizationId: t.string,
});

/** Type override */
export type StoredApiKey = t.TypeOf<typeof StoredApiKey>;

/**
 * Minimal set required to mark as completed
 */
export const DataFlowCsvInput = t.intersection([
  t.type({
    /** The value of the data flow (host or regex) */
    'Connections Made To': t.string,
    /** The type of the data flow */
    Type: valuesOf(DataFlowScope),
    /** The CSV of purposes mapped to that data flow */
    Purpose: t.string,
  }),
  t.partial({
    /** The service that the data flow relates to */
    Service: t.string,
    /** Notes and descriptions for the data flow */
    Notes: t.string,
    /** Set of data flow owners */
    Owners: t.string,
    /** Set of data flow team owners */
    Teams: t.string,
    /** LIVE vs NEEDS_REVIEW aka Approved vs Triage  */
    Status: valuesOf(ConsentTrackerStatus),
  }),
  // Custom attributes
  t.record(t.string, t.string),
]);

/** Type override */
export type DataFlowCsvInput = t.TypeOf<typeof DataFlowCsvInput>;

export const CookieCsvInput = t.intersection([
  t.type({
    /** The value of the cookie */
    Name: t.string,
    /** The CSV of purposes mapped to that cookie */
    Purpose: t.string,
  }),
  t.partial({
    /** The service that the cookie relates to */
    Service: t.string,
    /** Notes and descriptions for the cookie */
    Notes: t.string,
    /** Set of cookie owners */
    Owners: t.string,
    /** Set of cookie team owners */
    Teams: t.string,
    /** LIVE vs NEEDS_REVIEW aka Approved vs Triage  */
    Status: valuesOf(ConsentTrackerStatus),
  }),
  // Custom attributes
  t.record(t.string, t.string),
]);

/** Type override */
export type CookieCsvInput = t.TypeOf<typeof CookieCsvInput>;

/**
 * Export of (await airgap.getMetadata()).services
 */
export const ConsentManagerServiceMetadata = t.type({
  /** The title of the service */
  title: t.string,
  /** The description */
  description: t.string,
  /** Cookies */
  cookies: t.array(
    t.type({
      /** Name of cookie */
      name: t.string,
      /** Allowed purposes */
      trackingPurposes: t.array(t.string),
    }),
  ),
  /** Data Flows */
  dataFlows: t.array(
    t.type({
      /** Value of data flow */
      value: t.string,
      /** Type of data flow */
      type: valuesOf(DataFlowScope),
      /** Allowed purposes */
      trackingPurposes: t.array(t.string),
    }),
  ),
});

/** Type override */
export type ConsentManagerServiceMetadata = t.TypeOf<
  typeof ConsentManagerServiceMetadata
>;
/// //////////////////////////////////////
// Pathfinder policies                  //
/// //////////////////////////////////////

export const PathfinderPolicyNameC = valuesOf(PathfinderPolicyName);

/** the codec of a route enabled in an AI integration */
export type EnabledRouteC<T extends t.Mixed> = t.TypeC<{
  /** the name of the enabled route */
  routeName: T;
  /** the enabled policies */
  enabledPolicies: t.ArrayC<typeof PathfinderPolicyNameC>;
}>;

/** the codec of routes enabled in an AI integration */
export type EnabledRoutesC<T extends t.Mixed> = t.ArrayC<EnabledRouteC<T>>;

/** the codec of an AI Integration */
export type AIIntegrationC<T extends t.Mixed> = t.TypeC<{
  /** the routes enabled in the AI integration */
  enabledRoutes: EnabledRoutesC<T>;
}>;

export const OpenAIEnabledRoute = buildEnabledRouteType({
  TRouteName: valuesOf(OpenAIRouteName),
});

/** Type override */
export type OpenAIEnabledRoute = t.TypeOf<typeof OpenAIEnabledRoute>;

const OpenAIRouteNameC = valuesOf(OpenAIRouteName);

/** The enabled routes for OpenAI */
export const OpenAIEnabledRoutes: EnabledRoutesC<typeof OpenAIRouteNameC> =
  t.array(OpenAIEnabledRoute);

/** Type override */
export type OpenAIEnabledRoutes = t.TypeOf<typeof OpenAIEnabledRoutes>;

export const OpenAIIntegration = buildAIIntegrationType<
  typeof OpenAIRouteNameC,
  EnabledRoutesC<typeof OpenAIRouteNameC>
>({
  TEnabledRoutes: OpenAIEnabledRoutes,
});

/** Type override */
export type OpenAIIntegration = t.TypeOf<typeof OpenAIIntegration>;

export const PathfinderPolicy = t.partial({
  enabledIntegrations: t.partial({
    openAI: OpenAIIntegration,
  }),
});

/** Type override */
export type PathfinderPolicy = t.TypeOf<typeof PathfinderPolicy>;<|MERGE_RESOLUTION|>--- conflicted
+++ resolved
@@ -28,12 +28,9 @@
   AttributeSupportedResourceType,
   ConfidenceLabel,
   SubDataPointDataSubCategoryGuessStatus,
-<<<<<<< HEAD
   LargeLanguageModelClient,
   PromptFilePurpose,
-=======
   CodePackageType,
->>>>>>> cc2ea149
 } from '@transcend-io/privacy-types';
 import {
   InitialViewState,
