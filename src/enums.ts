--- conflicted
+++ resolved
@@ -27,11 +27,8 @@
   Vendors = 'vendors',
   DataCategories = 'dataCategories',
   ProcessingPurposes = 'processingPurposes',
-<<<<<<< HEAD
   ActionItems = 'actionItems',
-=======
   Teams = 'teams',
->>>>>>> a53bc660
 }
 
 /**
