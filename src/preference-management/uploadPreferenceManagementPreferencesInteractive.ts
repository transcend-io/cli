import {
  buildTranscendGraphQLClient,
  createSombraGotInstance,
  fetchAllPurposes,
  fetchAllPreferenceTopics,
  PreferenceTopic,
  Purpose,
} from '../graphql';
import colors from 'colors';
import { map } from 'bluebird';
import chunk from 'lodash/chunk';
import { DEFAULT_TRANSCEND_CONSENT_API } from '../constants';
import { logger } from '../logger';
import cliProgress from 'cli-progress';
import { parseAttributesFromString } from '../requests';
import { PersistedState } from '@transcend-io/persisted-state';
import { parsePreferenceManagementCsvWithCache } from './parsePreferenceManagementCsv';
import { PreferenceState } from './codecs';
import { PreferenceUpdateItem } from '@transcend-io/privacy-types';
import { apply } from '@transcend-io/type-utils';
import { NONE_PREFERENCE_MAP } from './parsePreferenceTimestampsFromCsv';
import { getPreferenceUpdatesFromRow } from './getPreferenceUpdatesFromRow';

/**
 * Upload a set of consent preferences
 *
 * @param options - Options
 */
export async function uploadPreferenceManagementPreferencesInteractive({
  auth,
  sombraAuth,
  receiptFilepath,
  file,
  partition,
  isSilent = true,
  dryRun = false,
  skipWorkflowTriggers = false,
  skipConflictUpdates = false,
  skipExistingRecordCheck = false,
  attributes = [],
  transcendUrl = DEFAULT_TRANSCEND_CONSENT_API,
  forceTriggerWorkflows = false,
}: {
  /** The Transcend API key */
  auth: string;
  /** Sombra API key authentication */
  sombraAuth?: string;
  /** Partition key */
  partition: string;
  /** File where to store receipt and continue from where left off */
  receiptFilepath: string;
  /** The file to process */
  file: string;
  /** API URL for Transcend backend */
  transcendUrl?: string;
  /** Whether to do a dry run */
  dryRun?: boolean;
  /** Whether to upload as isSilent */
  isSilent?: boolean;
  /** Attributes string pre-parse. In format Key:Value */
  attributes?: string[];
  /** Skip workflow triggers */
  skipWorkflowTriggers?: boolean;
  /** Whether to force trigger workflows */
  forceTriggerWorkflows?: boolean;
  /**
   * When true, only update preferences that do not conflict with existing
   * preferences. When false, update all preferences in CSV based on timestamp.
   */
  skipConflictUpdates?: boolean;
  /** Whether to skip the check for existing records. SHOULD ONLY BE USED FOR INITIAL UPLOAD */
  skipExistingRecordCheck?: boolean;
}): Promise<void> {
  // Parse out the extra attributes to apply to all requests uploaded
  const parsedAttributes = parseAttributesFromString(attributes);

  // Create a new state file to store the requests from this run
  const preferenceState = new PersistedState(receiptFilepath, PreferenceState, {
    fileMetadata: {},
    failingUpdates: {},
    pendingUpdates: {},
  });
  const failingRequests = preferenceState.getValue('failingUpdates');
  const pendingRequests = preferenceState.getValue('pendingUpdates');
  let fileMetadata = preferenceState.getValue('fileMetadata');

  logger.info(
    colors.magenta(
      'Restored cache, there are: \n' +
        `${
          Object.values(failingRequests).length
        } failing requests to be retried\n` +
        `${
          Object.values(pendingRequests).length
        } pending requests to be processed\n` +
        `The following files are stored in cache and will be used:\n${Object.keys(
          fileMetadata,
        )
          .map((x) => x)
          .join('\n')}\n` +
        `The following file will be processed: ${file}\n`,
    ),
  );

  // Create GraphQL client to connect to Transcend backend
  const client = buildTranscendGraphQLClient(transcendUrl, auth);

  const [sombra, purposes, preferenceTopics] = await Promise.all([
    // Create sombra instance to communicate with
    createSombraGotInstance(transcendUrl, auth, sombraAuth),
    // get all purposes and topics
    forceTriggerWorkflows
      ? Promise.resolve([] as Purpose[])
      : fetchAllPurposes(client),
    forceTriggerWorkflows
      ? Promise.resolve([] as PreferenceTopic[])
      : fetchAllPreferenceTopics(client),
  ]);

  // Process the file
  await parsePreferenceManagementCsvWithCache(
    {
      file,
      purposeSlugs: purposes.map((x) => x.trackingType),
      preferenceTopics,
      sombra,
      partitionKey: partition,
      skipExistingRecordCheck,
<<<<<<< HEAD
      forceTriggerWorkflows,
=======
>>>>>>> 626e6555
    },
    preferenceState,
  );

  // Construct the pending updates
  const pendingUpdates: Record<string, PreferenceUpdateItem> = {};
  fileMetadata = preferenceState.getValue('fileMetadata');
  const metadata = fileMetadata[file];

  logger.info(
    colors.magenta(
      `Found ${
        Object.entries(metadata.pendingSafeUpdates).length
      } safe updates in ${file}`,
    ),
  );
  logger.info(
    colors.magenta(
      `Found ${
        Object.entries(metadata.pendingConflictUpdates).length
      } conflict updates in ${file}`,
    ),
  );
  logger.info(
    colors.magenta(
      `Found ${
        Object.entries(metadata.skippedUpdates).length
      } skipped updates in ${file}`,
    ),
  );

  // Update either safe updates only or safe + conflict
  Object.entries({
    ...metadata.pendingSafeUpdates,
    ...(skipConflictUpdates
      ? {}
      : apply(metadata.pendingConflictUpdates, ({ row }) => row)),
  }).forEach(([userId, update]) => {
    // Determine timestamp
    const timestamp =
      metadata.timestampColum === NONE_PREFERENCE_MAP
        ? new Date()
        : new Date(update[metadata.timestampColum!]);

    // Determine updates
    const updates = getPreferenceUpdatesFromRow({
      row: update,
      columnToPurposeName: metadata.columnToPurposeName,
      preferenceTopics,
      purposeSlugs: purposes.map((x) => x.trackingType),
    });
    pendingUpdates[userId] = {
      userId,
      partition,
      timestamp: timestamp.toISOString(),
      purposes: Object.entries(updates).map(([purpose, value]) => ({
        ...value,
        purpose,
        workflowSettings: {
          attributes: parsedAttributes,
          isSilent,
          skipWorkflowTrigger: skipWorkflowTriggers,
        },
      })),
    };
  });
  await preferenceState.setValue(pendingUpdates, 'pendingUpdates');
  await preferenceState.setValue({}, 'failingUpdates');

  // Exist early if dry run
  if (dryRun) {
    logger.info(
      colors.green(
        `Dry run complete, exiting. ${
          Object.values(pendingUpdates).length
        } pending updates. Check file: ${receiptFilepath}`,
      ),
    );
    return;
  }

  logger.info(
    colors.magenta(
      `Uploading ${
        Object.values(pendingUpdates).length
      } preferences to partition: ${partition}`,
    ),
  );

  // Time duration
  const t0 = new Date().getTime();

  // create a new progress bar instance and use shades_classic theme
  const progressBar = new cliProgress.SingleBar(
    {},
    cliProgress.Presets.shades_classic,
  );

  // Build a GraphQL client
  let total = 0;
  const updatesToRun = Object.entries(pendingUpdates);
  const chunkedUpdates = chunk(updatesToRun, skipWorkflowTriggers ? 100 : 10);
  progressBar.start(updatesToRun.length, 0);
  await map(
    chunkedUpdates,
    async (currentChunk) => {
      // Make the request
      try {
        await sombra
          .put('v1/preferences', {
            json: {
              records: currentChunk.map(([, update]) => update),
              skipWorkflowTriggers,
              forceTriggerWorkflows,
            },
          })
          .json();
      } catch (err) {
        try {
          const parsed = JSON.parse(err?.response?.body || '{}');
          if (parsed.error) {
            logger.error(colors.red(`Error: ${parsed.error}`));
          }
        } catch (e) {
          // continue
        }
        logger.error(
          colors.red(
            `Failed to upload ${
              currentChunk.length
            } user preferences to partition ${partition}: ${
              err?.response?.body || err?.message
            }`,
          ),
        );
        const failingUpdates = preferenceState.getValue('failingUpdates');
        currentChunk.forEach(([userId, update]) => {
          failingUpdates[userId] = {
            uploadedAt: new Date().toISOString(),
            update,
            error: err?.response?.body || err?.message || 'Unknown error',
          };
        });
        await preferenceState.setValue(failingUpdates, 'failingUpdates');
      }

      total += currentChunk.length;
      progressBar.update(total);
    },
    {
      concurrency: 40,
    },
  );

  progressBar.stop();
  const t1 = new Date().getTime();
  const totalTime = t1 - t0;
  logger.info(
    colors.green(
      `Successfully uploaded ${
        updatesToRun.length
      } user preferences to partition ${partition} in "${
        totalTime / 1000
      }" seconds!`,
    ),
  );
}<|MERGE_RESOLUTION|>--- conflicted
+++ resolved
@@ -61,8 +61,6 @@
   attributes?: string[];
   /** Skip workflow triggers */
   skipWorkflowTriggers?: boolean;
-  /** Whether to force trigger workflows */
-  forceTriggerWorkflows?: boolean;
   /**
    * When true, only update preferences that do not conflict with existing
    * preferences. When false, update all preferences in CSV based on timestamp.
@@ -70,6 +68,8 @@
   skipConflictUpdates?: boolean;
   /** Whether to skip the check for existing records. SHOULD ONLY BE USED FOR INITIAL UPLOAD */
   skipExistingRecordCheck?: boolean;
+  /** Whether to force trigger workflows */
+  forceTriggerWorkflows?: boolean;
 }): Promise<void> {
   // Parse out the extra attributes to apply to all requests uploaded
   const parsedAttributes = parseAttributesFromString(attributes);
@@ -126,10 +126,7 @@
       sombra,
       partitionKey: partition,
       skipExistingRecordCheck,
-<<<<<<< HEAD
       forceTriggerWorkflows,
-=======
->>>>>>> 626e6555
     },
     preferenceState,
   );
