--- conflicted
+++ resolved
@@ -31,11 +31,7 @@
           case: "kebabCase",
         },
       ],
-<<<<<<< HEAD
-      'unicorn/no-nested-ternary': 'off',
-=======
       "unicorn/no-nested-ternary": "off",
->>>>>>> 2b8a3798
     },
   },
   {
